--- conflicted
+++ resolved
@@ -83,34 +83,6 @@
             logger.info(f"Webhook 任务: 开始为 '{animeTitle}' (S{season:02d}E{currentEpisodeIndex:02d}) 查找最佳源...")
         progress_callback(5, "正在检查已收藏的源...")
 
-<<<<<<< HEAD
-        # 1. 优先查找已收藏的源
-        favorited_source = await crud.find_favorited_source_for_anime(session, animeTitle, season)
-        if favorited_source:
-            logger.info(f"Webhook 任务: 找到已收藏的源 '{favorited_source['providerName']}'，将直接使用此源。")
-            progress_callback(10, f"找到已收藏的源: {favorited_source['providerName']}")
-
-            # 直接使用这个源的信息创建导入任务
-            # 根据事件类型决定下载策略
-            if is_playback_event and mediaType == "tv_series":
-                # 播放事件 + 电视剧：下载整部剧
-                episode_index_to_use = None
-                task_title = f"Webhook自动导入: {favorited_source['animeTitle']} ({favorited_source['providerName']}) [整部剧]"
-            else:
-                # 入库事件 或 播放事件+电影：下载当前集数
-                episode_index_to_use = currentEpisodeIndex
-                task_title = f"Webhook自动导入: {favorited_source['animeTitle']} ({favorited_source['providerName']})"
-            task_coro = lambda session, cb: generic_import_task(
-                provider=favorited_source['providerName'], mediaId=favorited_source['mediaId'], animeTitle=favorited_source['animeTitle'], year=year,
-                mediaType=favorited_source['mediaType'], season=season, currentEpisodeIndex=episode_index_to_use,
-                imageUrl=favorited_source['imageUrl'], doubanId=doubanId, tmdbId=tmdbId, imdbId=imdbId, tvdbId=tvdbId, metadata_manager=metadata_manager,
-                bangumiId=bangumiId, rate_limiter=rate_limiter,
-                progress_callback=cb, session=session, manager=manager,
-                task_manager=task_manager
-            )
-            await task_manager.submit_task(task_coro, task_title)
-            raise TaskSuccess(f"Webhook: 已为收藏源 '{favorited_source['providerName']}' 创建导入任务。")
-=======
         # 1. 优先查找已收藏的源 (Favorited Source)
         # 步骤 1a: 首先通过标题和季度找到库中的作品
         existing_anime = await crud.find_anime_by_title_and_season(session, animeTitle, season)
@@ -123,11 +95,20 @@
                 progress_callback(10, f"找到已收藏的源: {favorited_source['providerName']}")
 
                 # 直接使用这个源的信息创建导入任务
-                task_title = f"Webhook自动导入: {favorited_source['animeTitle']} - S{season:02d}E{currentEpisodeIndex:02d} ({favorited_source['providerName']})"
-                unique_key = f"import-{favorited_source['providerName']}-{favorited_source['mediaId']}-ep{currentEpisodeIndex}"
+                # 根据事件类型决定下载策略
+                if is_playback_event and mediaType == "tv_series":
+                    # 播放事件 + 电视剧：下载整部剧
+                    episode_index_to_use = None
+                    task_title = f"Webhook自动导入: {favorited_source['animeTitle']} ({favorited_source['providerName']}) [整部剧]"
+                    unique_key = f"import-{favorited_source['providerName']}-{favorited_source['mediaId']}-full-series"
+                else:
+                    # 入库事件 或 播放事件+电影：下载当前集数
+                    episode_index_to_use = currentEpisodeIndex
+                    task_title = f"Webhook自动导入: {favorited_source['animeTitle']} - S{season:02d}E{currentEpisodeIndex:02d} ({favorited_source['providerName']})"
+                    unique_key = f"import-{favorited_source['providerName']}-{favorited_source['mediaId']}-ep{currentEpisodeIndex}"
                 task_coro = lambda session, cb: generic_import_task(
                     provider=favorited_source['providerName'], mediaId=favorited_source['mediaId'], animeTitle=favorited_source['animeTitle'], year=year,
-                    mediaType=favorited_source['mediaType'], season=season, currentEpisodeIndex=currentEpisodeIndex,
+                    mediaType=favorited_source['mediaType'], season=season, currentEpisodeIndex=episode_index_to_use,
                     imageUrl=favorited_source['imageUrl'], doubanId=doubanId, tmdbId=tmdbId, imdbId=imdbId, tvdbId=tvdbId, metadata_manager=metadata_manager,
                     bangumiId=bangumiId, rate_limiter=rate_limiter,
                     progress_callback=cb, session=session, manager=manager,
@@ -135,7 +116,6 @@
                 )
                 await task_manager.submit_task(task_coro, task_title, unique_key=unique_key)
                 raise TaskSuccess(f"Webhook: 已为收藏源 '{favorited_source['providerName']}' 创建导入任务。")
->>>>>>> d5e3391f
 
         # 2. 如果没有收藏源，则并发搜索所有启用的源
         logger.info(f"Webhook 任务: 未找到收藏源，开始并发搜索所有启用的源...")
@@ -187,11 +167,11 @@
 
         # 根据事件类型和媒体类型格式化任务标题，以包含季集信息和时间戳
         current_time = get_now().strftime("%H:%M:%S")
-<<<<<<< HEAD
         if is_playback_event and mediaType == "tv_series":
             # 播放事件 + 电视剧：下载整部剧
             episode_index_to_use = None
             task_title = f"Webhook（{webhookSource}）自动导入：{best_match.title} - S{season:02d} [整部剧] ({best_match.provider}) [{current_time}]"
+            unique_key = f"import-{best_match.provider}-{best_match.mediaId}-full-series"
         else:
             # 入库事件 或 播放事件+电影：下载当前集数
             episode_index_to_use = currentEpisodeIndex
@@ -199,13 +179,7 @@
                 task_title = f"Webhook（{webhookSource}）自动导入：{best_match.title} - S{season:02d}E{currentEpisodeIndex:02d} ({best_match.provider}) [{current_time}]"
             else: # movie
                 task_title = f"Webhook（{webhookSource}）自动导入：{best_match.title} ({best_match.provider}) [{current_time}]"
-=======
-        if mediaType == "tv_series":
-            task_title = f"Webhook（{webhookSource}）自动导入：{best_match.title} - S{season:02d}E{currentEpisodeIndex:02d} ({best_match.provider}) [{current_time}]"
-        else: # movie
-            task_title = f"Webhook（{webhookSource}）自动导入：{best_match.title} ({best_match.provider}) [{current_time}]"
-        unique_key = f"import-{best_match.provider}-{best_match.mediaId}-ep{currentEpisodeIndex}"
->>>>>>> d5e3391f
+            unique_key = f"import-{best_match.provider}-{best_match.mediaId}-ep{currentEpisodeIndex}"
         task_coro = lambda session, cb: generic_import_task(
             provider=best_match.provider, mediaId=best_match.mediaId, year=year,
             animeTitle=best_match.title, mediaType=best_match.type,
